--- conflicted
+++ resolved
@@ -13,25 +13,12 @@
 from model import SymJEPA
 from dataset import MidiDataModule
 
-<<<<<<< HEAD
 def add_model_specific_args(parent_parser):
     parser = parent_parser.add_argument_group("model")
     parser.add_argument('--tokenization', type=str, default='remi',
                       choices=['remi', 'octuple'],
                       help='Tokenization method to use (remi or octuple)')
-=======
-def main():
-    # Load environment variables from .env file
-    load_dotenv()
 
-    parser = argparse.ArgumentParser(description="Train Sym-JEPA with Weights & Biases logging")
-    parser.add_argument("--midi_dir", type=str, 
-                       default=os.getenv('MIDI_DIR', './dataset'),
-                       help="Directory containing MIDI files")
-    parser.add_argument("--max_epochs", type=int,
-                       default=int(os.getenv('MAX_EPOCHS', 7)),
-                       help="Number of training epochs")
->>>>>>> c08a794e
     parser.add_argument("--jepa_context_ratio", type=float,
                        default=float(os.getenv('JEPA_CONTEXT_RATIO', 0.75)),
                        help="Ratio of sequence length to use as context (default: 0.75)")
